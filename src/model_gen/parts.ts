import type { OpenCascadeInstance } from '$assets/replicad_single'
import { fromGeometry } from '$lib/loaders/geometry'
import type { Cuttleform, CuttleKey } from '$lib/worker/config'
import { KEY_URLS } from '$lib/worker/socketsLoader'
<<<<<<< HEAD
import { objKeys } from '$lib/worker/util'
import { readFile, writeFile } from 'fs/promises'
import { join } from 'path'
import { getOC } from 'replicad'
import { importSTEP, makeBaseBox } from 'replicad'
import { STLLoader } from 'three/examples/jsm/loaders/STLLoader.js'
=======
import { for3 } from '$lib/worker/util'
import { existsSync } from 'fs'
import { readFile, writeFile } from 'fs/promises'
import { basename, join } from 'path'
import { type AnyShape, getOC, importSTEP, makeBaseBox, Solid } from 'replicad'
import { STLLoader } from 'three/examples/jsm/loaders/STLLoader'
>>>>>>> 8c292860
import { fileURLToPath } from 'url'
import { PART_NAMES, variantOptions, variantURL } from '../lib/geometry/socketsParts'
import { exportGLTF } from './exportGLTF'
import { serialize } from './modeling'
import { setup } from './node-model'
import { displayModel, type DisplayProps, displaySocket } from './parametric/display-gen'
import { DEFAULT_PROPS, type Holes, type MicrocontrollerProps, ucModel } from './parametric/microcontroller-gen'
import { type TrackballOptions, trackballSocket } from './parametric/trackball-gen'
import { ProcessPool } from './processPool'

const assetsDir = fileURLToPath(new URL('../assets', import.meta.url))
const targetDir = fileURLToPath(new URL('../../target', import.meta.url))

async function genPart(name: string) {
  const stlName = join(assetsDir, name + '.stl')
  const glbName = join(targetDir, name + '.glb')

  const loader = new STLLoader()
  const stl = await readFile(stlName)
  const geometry = loader.parse(stl.buffer)
  await exportGLTF(glbName, geometry)
}

async function loadSocket(name: string, variantURL: string) {
  if (name == 'blank') return makeBaseBox(18.5, 18.5, 5).translateZ(-5)
  // @ts-ignore
  const file = await readFile('.' + KEY_URLS[name].replace('.step', variantURL + '.step'))
  return await importSTEP(new Blob([file]))
}

<<<<<<< HEAD
async function genSocket(name: string, variantURL: string) {
  const glbName = join(targetDir, 'socket-' + name + variantURL + '.glb')
  const model = await loadSocket(name, variantURL)
=======
async function writeModel(filename: string, model: AnyShape) {
  const step = serialize(basename(filename), model)
  model.delete()
  await writeFile(filename, step)
}

async function writeMesh(filename: string, model: AnyShape) {
>>>>>>> 8c292860
  const mesh = model.mesh({ tolerance: 0.1, angularTolerance: 10 })
  const oc = getOC() as OpenCascadeInstance
  const props = new oc.GProp_GProps_1()
  oc.BRepGProp.VolumeProperties_2(model.wrapped, props, 0.01, false, true)
  const mass = props.Mass()
  props.delete()
  model.delete()
  const geometry = fromGeometry(mesh)
  await exportGLTF(filename, geometry!)
  return mass
}

type Microcontroller = Exclude<Cuttleform['microcontroller'], null>

async function main() {
  await setup()

  const pool = new ProcessPool()

  const poolUC = (name: Microcontroller, opts: Partial<MicrocontrollerProps>, holes: Holes[]) =>
    pool.add(name, async () => {
      const glbName = join(targetDir, name + '.glb')
      await writeMesh(glbName, await ucModel(name, { ...DEFAULT_PROPS, ...opts }, holes))
    })
  const poolDisplayModel = (name: CuttleKey['type'], opts: DisplayProps, rounding: number) =>
    pool.add(name + ' model', async () => {
      const glbName = join(targetDir, 'switch-' + name + '.glb')
      await writeMesh(glbName, await displayModel(name, opts, 0, rounding))
    })
  const poolDisplaySocket = (name: CuttleKey['type'], opts: DisplayProps) =>
    pool.add(name + ' socket', async () => {
      const stepName = join(targetDir, 'key-' + name + '.step')
      await writeModel(stepName, displaySocket(name, opts))
    })

  // Make all combinations of trackballs
  for3(
    [25, 34],
    ['roller', 'ball'] as TrackballOptions['bearings'][],
    ['joe'] as TrackballOptions['sensor'][],
  )(
    (diameter, bearings, sensor) => {
      pool.add(`${diameter}mm trackball, ${bearings}, ${sensor}`, async () => {
        const stepName = join(targetDir, `key-trackball-${diameter}mm-${bearings}-${sensor}.step`)
        await writeModel(stepName, trackballSocket({ diameter, bearings, sensor }))
      })
    },
  )

  pool.add('Cherry MX Switch', () => genPart('switch-cherry-mx'))
  pool.add('ECQWGD001 Encoder', () => genPart('switch-evqwgd001'))

  const defaults = { spacing: 2.54, diameter: 0.9 }
<<<<<<< HEAD
  await genPart('switch-cherry-mx')
  await genPart('switch-evqwgd001')
  await genPart('switch-joystick-joycon-adafruit')
  await genUC('rp2040-black-usb-c-aliexpress', {}, [
=======
  poolUC('rp2040-black-usb-c-aliexpress', {}, [
>>>>>>> 8c292860
    { start: 2.54, align: { side: 'left', offset: 2.54 }, ...defaults },
    { start: 2.54, align: { side: 'right', offset: 2.54 }, ...defaults },
  ])
  poolUC('promicro', { connector: 'micro-usb' }, [
    { start: 3.81, align: { side: 'left', offset: 1.27 }, ...defaults },
    { start: 3.81, align: { side: 'right', offset: 1.27 }, ...defaults },
  ])
  poolUC('promicro-usb-c', {}, [
    { start: 5.25, align: { side: 'left', offset: 1.53 }, ...defaults },
    { start: 5.25, align: { side: 'right', offset: 1.53 }, ...defaults },
  ])
  poolUC('waveshare-rp2040-zero', { fillet: 1 }, [
    { start: 1.59, align: { side: 'left', offset: 1.88 + 0.05 }, ...defaults },
    { start: 1.59, align: { side: 'right', offset: 1.88 + 0.05 }, ...defaults },
    // Castellated Pads
    { start: 1.59, align: { side: 'left', offset: 0.05 }, ...defaults },
    { start: 1.59, align: { side: 'right', offset: 0.05 }, ...defaults },
    // Bottom holes
    { start: 3.92, end: 3.92, align: { side: 'bottom', offset: 1.38 + 0.05 }, ...defaults },
    { start: 3.92, end: 3.92, align: { side: 'bottom', offset: 0.05 }, ...defaults },
  ])
  poolUC('weact-studio-ch552t', { connector_y_offset: -1.5 }, [
    { start: 1.48, align: { side: 'left', offset: 1.38 }, ...defaults },
    { start: 1.48, align: { side: 'right', offset: 1.38 }, ...defaults },
  ])
  const dfDisplayProps: DisplayProps = {
    pcbLongSideWidth: 41.08,
    pcbShortSideWidth: 11.5,
    offsetFromLongSide: 0.29,
    offsetFromTopShortSide: 4.85,
    offsetFromBottomShortSide: 5.23,
    displayThickness: 1.71,
    pcbThickness: 1.13,
  }
<<<<<<< HEAD
  await genDisplayModel('oled-128x32-0.91in-dfrobot', dfDisplayProps, 0.5)
  await genDisplaySocket('oled-128x32-0.91in-dfrobot', dfDisplayProps)
  await genPart('switch-joystick-ps2-40x45')

  const masses: Record<string, number> = {}
  for (const socket of objKeys(PART_NAMES)) {
    for (const variantURL of variantURLs(socket)) {
      try {
        masses[socket + variantURL] = await genSocket(socket, variantURL)
      } catch (e) {
        if (e instanceof Error && 'code' in e && e.code === 'ENOENT') {
          console.log(`Warning: could not generate ${socket} since its file was not present in the filesystem`)
          console.log('This is OK as long as the models you generate do not include this part.')
        } else throw e
      }
=======

  poolDisplayModel('oled-128x32-0.91in-dfrobot', dfDisplayProps, 0.5)
  poolDisplaySocket('oled-128x32-0.91in-dfrobot', dfDisplayProps)
  // for (const socket of Object.keys(PART_NAMES) as CuttleKey['type'][]) {
  //   pool.add(socket, async () => {
  //     if (existsSync('.' + KEY_URLS[socket])) {
  //       const glbName = join(targetDir, 'socket-' + socket + '.glb')
  //       await writeMesh(glbName, await loadSocket(socket))
  //     } else {
  //       return `Warning: could not generate ${socket} since its file was not present in the filesystem.\n`
  //         + `This is OK as long as the models you generate do not include this part.`
  //     }
  //   })
  // }

  await pool.run()

  const masses: Record<string, number> = {}
  for (const socket of Object.keys(PART_NAMES)) {
    try {
      const glbName = join(targetDir, 'socket-' + socket + '.glb')
      masses[socket] = await writeMesh(glbName, await loadSocket(socket))
    } catch (e) {
      if (e instanceof Error && 'code' in e && e.code === 'ENOENT') {
        console.log(`Warning: could not generate ${socket} since its file was not present in the filesystem`)
        console.log('This is OK as long as the models you generate do not include this part.')
      } else throw e
>>>>>>> 8c292860
    }
  }

  const filename = join(targetDir, `part-masses.json`)
  await writeFile(filename, JSON.stringify(masses))
}

/** [[a, [1,2]], [b, [3, 4]]] -> [{a: 1, b: 3}, {a: 1, b: 4}, {a: 2, b: 3}, {a: 3, b: 4}] */
function permutations(xs: [string, string[]][]): Record<string, string>[] {
  if (!xs.length) return [{}]
  const [key, options] = xs[0]
  return options.flatMap(opt => {
    return permutations(xs.slice(1)).map(vs => ({ ...vs, [key]: opt }))
  })
}

function variantURLs(socket: CuttleKey['type']) {
  const options = variantOptions(socket)
  return permutations(Object.entries(options)).map(p => variantURL({ type: socket, variant: p } as any))
}

main()<|MERGE_RESOLUTION|>--- conflicted
+++ resolved
@@ -2,21 +2,11 @@
 import { fromGeometry } from '$lib/loaders/geometry'
 import type { Cuttleform, CuttleKey } from '$lib/worker/config'
 import { KEY_URLS } from '$lib/worker/socketsLoader'
-<<<<<<< HEAD
-import { objKeys } from '$lib/worker/util'
-import { readFile, writeFile } from 'fs/promises'
-import { join } from 'path'
-import { getOC } from 'replicad'
-import { importSTEP, makeBaseBox } from 'replicad'
-import { STLLoader } from 'three/examples/jsm/loaders/STLLoader.js'
-=======
-import { for3 } from '$lib/worker/util'
-import { existsSync } from 'fs'
+import { for3, objKeys } from '$lib/worker/util'
 import { readFile, writeFile } from 'fs/promises'
 import { basename, join } from 'path'
 import { type AnyShape, getOC, importSTEP, makeBaseBox, Solid } from 'replicad'
-import { STLLoader } from 'three/examples/jsm/loaders/STLLoader'
->>>>>>> 8c292860
+import { STLLoader } from 'three/examples/jsm/loaders/STLLoader.js'
 import { fileURLToPath } from 'url'
 import { PART_NAMES, variantOptions, variantURL } from '../lib/geometry/socketsParts'
 import { exportGLTF } from './exportGLTF'
@@ -36,7 +26,7 @@
 
   const loader = new STLLoader()
   const stl = await readFile(stlName)
-  const geometry = loader.parse(stl.buffer)
+  const geometry = loader.parse(stl.buffer as ArrayBuffer)
   await exportGLTF(glbName, geometry)
 }
 
@@ -47,11 +37,6 @@
   return await importSTEP(new Blob([file]))
 }
 
-<<<<<<< HEAD
-async function genSocket(name: string, variantURL: string) {
-  const glbName = join(targetDir, 'socket-' + name + variantURL + '.glb')
-  const model = await loadSocket(name, variantURL)
-=======
 async function writeModel(filename: string, model: AnyShape) {
   const step = serialize(basename(filename), model)
   model.delete()
@@ -59,7 +44,6 @@
 }
 
 async function writeMesh(filename: string, model: AnyShape) {
->>>>>>> 8c292860
   const mesh = model.mesh({ tolerance: 0.1, angularTolerance: 10 })
   const oc = getOC() as OpenCascadeInstance
   const props = new oc.GProp_GProps_1()
@@ -95,32 +79,12 @@
       await writeModel(stepName, displaySocket(name, opts))
     })
 
-  // Make all combinations of trackballs
-  for3(
-    [25, 34],
-    ['roller', 'ball'] as TrackballOptions['bearings'][],
-    ['joe'] as TrackballOptions['sensor'][],
-  )(
-    (diameter, bearings, sensor) => {
-      pool.add(`${diameter}mm trackball, ${bearings}, ${sensor}`, async () => {
-        const stepName = join(targetDir, `key-trackball-${diameter}mm-${bearings}-${sensor}.step`)
-        await writeModel(stepName, trackballSocket({ diameter, bearings, sensor }))
-      })
-    },
-  )
-
   pool.add('Cherry MX Switch', () => genPart('switch-cherry-mx'))
   pool.add('ECQWGD001 Encoder', () => genPart('switch-evqwgd001'))
+  pool.add('Joycon Joystick', () => genPart('switch-joystick-joycon-adafruit'))
 
   const defaults = { spacing: 2.54, diameter: 0.9 }
-<<<<<<< HEAD
-  await genPart('switch-cherry-mx')
-  await genPart('switch-evqwgd001')
-  await genPart('switch-joystick-joycon-adafruit')
-  await genUC('rp2040-black-usb-c-aliexpress', {}, [
-=======
   poolUC('rp2040-black-usb-c-aliexpress', {}, [
->>>>>>> 8c292860
     { start: 2.54, align: { side: 'left', offset: 2.54 }, ...defaults },
     { start: 2.54, align: { side: 'right', offset: 2.54 }, ...defaults },
   ])
@@ -155,23 +119,6 @@
     displayThickness: 1.71,
     pcbThickness: 1.13,
   }
-<<<<<<< HEAD
-  await genDisplayModel('oled-128x32-0.91in-dfrobot', dfDisplayProps, 0.5)
-  await genDisplaySocket('oled-128x32-0.91in-dfrobot', dfDisplayProps)
-  await genPart('switch-joystick-ps2-40x45')
-
-  const masses: Record<string, number> = {}
-  for (const socket of objKeys(PART_NAMES)) {
-    for (const variantURL of variantURLs(socket)) {
-      try {
-        masses[socket + variantURL] = await genSocket(socket, variantURL)
-      } catch (e) {
-        if (e instanceof Error && 'code' in e && e.code === 'ENOENT') {
-          console.log(`Warning: could not generate ${socket} since its file was not present in the filesystem`)
-          console.log('This is OK as long as the models you generate do not include this part.')
-        } else throw e
-      }
-=======
 
   poolDisplayModel('oled-128x32-0.91in-dfrobot', dfDisplayProps, 0.5)
   poolDisplaySocket('oled-128x32-0.91in-dfrobot', dfDisplayProps)
@@ -187,19 +134,34 @@
   //   })
   // }
 
+  // Make all combinations of trackballs
+  // for3(
+  //   [25, 34],
+  //   ['Roller', 'Ball'] as TrackballOptions['bearings'][],
+  //   ['Joe'] as TrackballOptions['sensor'][],
+  // )(
+  //   (diameter, bearings, sensor) => {
+  //     pool.add(`${diameter}mm trackball, ${bearings}, ${sensor}`, async () => {
+  //       const stepName = join(targetDir, `key-trackball-${diameter}mm-${bearings}-${sensor}.step`)
+  //       await writeModel(stepName, trackballSocket({ diameter, bearings, sensor }))
+  //     })
+  //   },
+  // )
+
   await pool.run()
 
   const masses: Record<string, number> = {}
-  for (const socket of Object.keys(PART_NAMES)) {
-    try {
-      const glbName = join(targetDir, 'socket-' + socket + '.glb')
-      masses[socket] = await writeMesh(glbName, await loadSocket(socket))
-    } catch (e) {
-      if (e instanceof Error && 'code' in e && e.code === 'ENOENT') {
-        console.log(`Warning: could not generate ${socket} since its file was not present in the filesystem`)
-        console.log('This is OK as long as the models you generate do not include this part.')
-      } else throw e
->>>>>>> 8c292860
+  for (const socket of objKeys(PART_NAMES)) {
+    for (const variantURL of variantURLs(socket)) {
+      try {
+        const glbName = join(targetDir, 'socket-' + socket + variantURL + '.glb')
+        masses[socket + variantURL] = await writeMesh(glbName, await loadSocket(socket, variantURL))
+      } catch (e) {
+        if (e instanceof Error && 'code' in e && e.code === 'ENOENT') {
+          console.log(`Warning: could not generate ${socket}${variantURL} since its file was not present in the filesystem`)
+          console.log('This is OK as long as the models you generate do not include this part.')
+        } else throw e
+      }
     }
   }
 
